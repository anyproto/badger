--- conflicted
+++ resolved
@@ -126,14 +126,8 @@
 // TODO - Move these to somewhere where table package can also use it.
 // keyValues is n by 2 where n is number of pairs.
 func buildTable(t *testing.T, keyValues [][]string) *os.File {
-<<<<<<< HEAD
-	b := table.NewTableBuilder(&table.BuilderOptions{
-		DataKey: nil,
-	})
-=======
 	bopts := table.Options{BlockSize: 4 * 1024, BloomFalsePostive: 0.01}
 	b := table.NewTableBuilder(bopts)
->>>>>>> e627d49f
 	defer b.Close()
 	// TODO: Add test for file garbage collection here. No files should be left after the tests here.
 
@@ -172,12 +166,8 @@
 	lh0 := newLevelHandler(kv, 0)
 	lh1 := newLevelHandler(kv, 1)
 	f := buildTestTable(t, "k", 2)
-<<<<<<< HEAD
-	t1, err := table.OpenTable(f, options.MemoryMap, options.OnTableAndBlockRead, nil)
-=======
 	opts := table.Options{LoadingMode: options.MemoryMap, ChkMode: options.OnTableAndBlockRead}
 	t1, err := table.OpenTable(f, opts)
->>>>>>> e627d49f
 	require.NoError(t, err)
 	defer t1.DecrRef()
 
@@ -198,11 +188,7 @@
 	lc.runCompactDef(0, cd)
 
 	f = buildTestTable(t, "l", 2)
-<<<<<<< HEAD
-	t2, err := table.OpenTable(f, options.MemoryMap, options.OnTableAndBlockRead, nil)
-=======
 	t2, err := table.OpenTable(f, opts)
->>>>>>> e627d49f
 	require.NoError(t, err)
 	defer t2.DecrRef()
 	done = lh0.tryAddLevel0Table(t2)
