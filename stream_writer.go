--- conflicted
+++ resolved
@@ -305,14 +305,9 @@
 		return err
 	}
 	bopts := table.Options{
-<<<<<<< HEAD
-		BlockSize:         w.db.opt.BlockSize,
-		BloomFalsePostive: w.db.opt.BloomFalsePositive,
-		DataKey:           dk,
-=======
 		BlockSize:          w.db.opt.BlockSize,
 		BloomFalsePositive: w.db.opt.BloomFalsePositive,
->>>>>>> 4e087dd7
+		DataKey:            dk,
 	}
 	w.builder = table.NewTableBuilder(bopts)
 	return nil
