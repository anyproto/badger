/*
 * Copyright 2017 Dgraph Labs, Inc. and Contributors
 *
 * Licensed under the Apache License, Version 2.0 (the "License");
 * you may not use this file except in compliance with the License.
 * You may obtain a copy of the License at
 *
 *     http://www.apache.org/licenses/LICENSE-2.0
 *
 * Unless required by applicable law or agreed to in writing, software
 * distributed under the License is distributed on an "AS IS" BASIS,
 * WITHOUT WARRANTIES OR CONDITIONS OF ANY KIND, either express or implied.
 * See the License for the specific language governing permissions and
 * limitations under the License.
 */

package table

import (
	"bytes"
<<<<<<< HEAD
	"encoding/binary"
	"math"
	"reflect"
=======
	"math"
>>>>>>> 2722a7c9
	"unsafe"

	"github.com/dgryski/go-farm"

	"github.com/dgraph-io/badger/pb"
	"github.com/dgraph-io/badger/y"
	"github.com/dgraph-io/ristretto/z"
)

func newBuffer(sz int) *bytes.Buffer {
	b := new(bytes.Buffer)
	b.Grow(sz)
	return b
}

type header struct {
<<<<<<< HEAD
	overlapLength uint16 // Overlap with base key.
	diffLength    uint16 // Length of the diff.
}

// Encode encodes the header.
func (h header) Encode(b []byte) {
	binary.BigEndian.PutUint16(b[0:2], h.overlapLength)
	binary.BigEndian.PutUint16(b[2:4], h.diffLength)
=======
	plen uint16 // Overlap with base key.
	klen uint16 // Length of the diff.
}

// Encode encodes the header.
func (h header) Encode() []byte {
	var b [4]byte
	*(*header)(unsafe.Pointer(&b[0])) = h
	return b[:]
>>>>>>> 2722a7c9
}

// Decode decodes the header.
func (h *header) Decode(buf []byte) int {
<<<<<<< HEAD
	h.overlapLength = binary.BigEndian.Uint16(buf[0:2])
	h.diffLength = binary.BigEndian.Uint16(buf[2:4])
=======
	*h = *(*header)(unsafe.Pointer(&buf[0]))
>>>>>>> 2722a7c9
	return h.Size()
}

const headerSize = 4

// Size returns size of the header. Currently it's just a constant.
func (h header) Size() int { return 4 }

// Builder is used in building a table.
type Builder struct {
	// Typically tens or hundreds of meg. This is for one single file.
	buf *bytes.Buffer

	baseKey      []byte   // Base key for the current block.
	baseOffset   uint32   // Offset for the current block.
	entryOffsets []uint32 // Offsets of entries present in current block.

	tableIndex *pb.TableIndex
	keyHashes  []uint64

	opt *Options
}

// NewTableBuilder makes a new TableBuilder.
func NewTableBuilder(opts Options) *Builder {
	return &Builder{
		buf:        newBuffer(1 << 20),
		tableIndex: &pb.TableIndex{},
		keyHashes:  make([]uint64, 0, 1024), // Avoid some malloc calls.
		opt:        &opts,
	}
}

// Close closes the TableBuilder.
func (b *Builder) Close() {}

// Empty returns whether it's empty.
func (b *Builder) Empty() bool { return b.buf.Len() == 0 }

// keyDiff returns a suffix of newKey that is different from b.baseKey.
func (b *Builder) keyDiff(newKey []byte) []byte {
	var i int
	for i = 0; i < len(newKey) && i < len(b.baseKey); i++ {
		if newKey[i] != b.baseKey[i] {
			break
		}
	}
	return newKey[i:]
}

func (b *Builder) addHelper(key []byte, v y.ValueStruct) {
	b.keyHashes = append(b.keyHashes, farm.Fingerprint64(y.ParseKey(key)))

	// diffKey stores the difference of key with baseKey.
	var diffKey []byte
	if len(b.baseKey) == 0 {
		// Make a copy. Builder should not keep references. Otherwise, caller has to be very careful
		// and will have to make copies of keys every time they add to builder, which is even worse.
		b.baseKey = append(b.baseKey[:0], key...)
		diffKey = key
	} else {
		diffKey = b.keyDiff(key)
	}

	h := header{
<<<<<<< HEAD
		overlapLength: uint16(len(key) - len(diffKey)),
		diffLength:    uint16(len(diffKey)),
=======
		plen: uint16(len(key) - len(diffKey)),
		klen: uint16(len(diffKey)),
>>>>>>> 2722a7c9
	}

	// store current entry's offset
	y.AssertTrue(uint32(b.buf.Len()) < math.MaxUint32)
	b.entryOffsets = append(b.entryOffsets, uint32(b.buf.Len())-b.baseOffset)

	// Layout: header, diffKey, value.
<<<<<<< HEAD
	var hbuf [4]byte
	h.Encode(hbuf[:])
	b.buf.Write(hbuf[:])
=======
	b.buf.Write(h.Encode())
>>>>>>> 2722a7c9
	b.buf.Write(diffKey) // We only need to store the key difference.

	v.EncodeTo(b.buf)
}

/*
Structure of Block.
+-------------------+---------------------+--------------------+--------------+------------------+
| Entry1            | Entry2              | Entry3             | Entry4       | Entry5           |
+-------------------+---------------------+--------------------+--------------+------------------+
| Entry6            | ...                 | ...                | ...          | EntryN           |
+-------------------+---------------------+--------------------+--------------+------------------+
| Block Meta(contains list of offsets used| Block Meta Size    | Block        | Checksum Size    |
| to perform binary search in the block)  | (4 Bytes)          | Checksum     | (4 Bytes)        |
+-----------------------------------------+--------------------+--------------+------------------+
*/
func (b *Builder) finishBlock() {
	b.buf.Write(y.U32SliceToBytes(b.entryOffsets))
	b.buf.Write(y.U32ToBytes(uint32(len(b.entryOffsets))))

	blockBuf := b.buf.Bytes()[b.baseOffset:] // Store checksum for current block.
	b.writeChecksum(blockBuf)

	// TODO(Ashish):Add padding: If we want to make block as multiple of OS pages, we can
	// implement padding. This might be useful while using direct I/O.

	// Add key to the block index
	bo := &pb.BlockOffset{
		Key:    y.Copy(b.baseKey),
		Offset: b.baseOffset,
		Len:    uint32(b.buf.Len()) - b.baseOffset,
	}
	b.tableIndex.Offsets = append(b.tableIndex.Offsets, bo)
}

func (b *Builder) shouldFinishBlock(key []byte, value y.ValueStruct) bool {
	// If there is no entry till now, we will return false.
	if len(b.entryOffsets) <= 0 {
		return false
	}

	// Integer overflow check for statements below.
	y.AssertTrue((uint32(len(b.entryOffsets))+1)*4+4+8+4 < math.MaxUint32)
	// We should include current entry also in size, that's why +1 to len(b.entryOffsets).
	entriesOffsetsSize := uint32((len(b.entryOffsets)+1)*4 +
		4 + // size of list
		8 + // Sum64 in checksum proto
		4) // checksum length
	estimatedSize := uint32(b.buf.Len()) - b.baseOffset + uint32(6 /*header size for entry*/) +
		uint32(len(key)) + uint32(value.EncodedSize()) + entriesOffsetsSize

	return estimatedSize > uint32(b.opt.BlockSize)
}

// Add adds a key-value pair to the block.
func (b *Builder) Add(key []byte, value y.ValueStruct) {
	if b.shouldFinishBlock(key, value) {
		b.finishBlock()
		// Start a new block. Initialize the block.
		b.baseKey = []byte{}
		y.AssertTrue(uint32(b.buf.Len()) < math.MaxUint32)
		b.baseOffset = uint32(b.buf.Len())
		b.entryOffsets = b.entryOffsets[:0]
	}
	b.addHelper(key, value)
}

// TODO: vvv this was the comment on ReachedCapacity.
// FinalSize returns the *rough* final size of the array, counting the header which is
// not yet written.
// TODO: Look into why there is a discrepancy. I suspect it is because of Write(empty, empty)
// at the end. The diff can vary.

// ReachedCapacity returns true if we... roughly (?) reached capacity?
func (b *Builder) ReachedCapacity(cap int64) bool {
	blocksSize := b.buf.Len() + // length of current buffer
		len(b.entryOffsets)*4 + // all entry offsets size
		4 + // count of all entry offsets
		8 + // checksum bytes
		4 // checksum length
	estimateSz := blocksSize +
		4 + // Index length
		5*(len(b.tableIndex.Offsets)) // approximate index size

	return int64(estimateSz) > cap
}

// Finish finishes the table by appending the index.
/*
The table structure looks like
+---------+------------+-----------+---------------+
| Block 1 | Block 2    | Block 3   | Block 4       |
+---------+------------+-----------+---------------+
| Block 5 | Block 6    | Block ... | Block N       |
+---------+------------+-----------+---------------+
| Index   | Index Size | Checksum  | Checksum Size |
+---------+------------+-----------+---------------+
*/
func (b *Builder) Finish() []byte {
	bf := z.NewBloomFilter(float64(len(b.keyHashes)), b.opt.BloomFalsePostive)
	for _, h := range b.keyHashes {
		bf.Add(h)
	}
	// Add bloom filter to the index.
	b.tableIndex.BloomFilter = bf.JSONMarshal()

	b.finishBlock() // This will never start a new block.

	index, err := b.tableIndex.Marshal()
	y.Check(err)
	// Write index the file.
	n, err := b.buf.Write(index)
	y.Check(err)

	y.AssertTrue(uint32(n) < math.MaxUint32)
	// Write index size.
	_, err = b.buf.Write(y.U32ToBytes(uint32(n)))
	y.Check(err)

	b.writeChecksum(index)
	return b.buf.Bytes()
}

func (b *Builder) writeChecksum(data []byte) {
	// Build checksum for the index.
	checksum := pb.Checksum{
		// TODO: The checksum type should be configurable from the
		// options.
		// We chose to use CRC32 as the default option because
		// it performed better compared to xxHash64.
		// See the BenchmarkChecksum in table_test.go file
		// Size     =>   1024 B        2048 B
		// CRC32    => 63.7 ns/op     112 ns/op
		// xxHash64 => 87.5 ns/op     158 ns/op
		Sum:  y.CalculateChecksum(data, pb.Checksum_CRC32C),
		Algo: pb.Checksum_CRC32C,
	}

	// Write checksum to the file.
	chksum, err := checksum.Marshal()
	y.Check(err)
	n, err := b.buf.Write(chksum)
	y.Check(err)

	y.AssertTrue(uint32(n) < math.MaxUint32)
	// Write checksum size.
	_, err = b.buf.Write(y.U32ToBytes(uint32(n)))
	y.Check(err)
}

func u32ToBytes(v uint32) []byte {
	var uBuf [4]byte
	binary.LittleEndian.PutUint32(uBuf[:], v)
	return uBuf[:]
}

func u32SliceToBytes(u32s []uint32) []byte {
	if len(u32s) == 0 {
		return nil
	}
	var b []byte
	hdr := (*reflect.SliceHeader)(unsafe.Pointer(&b))
	hdr.Len = len(u32s) * 4
	hdr.Cap = hdr.Len
	hdr.Data = uintptr(unsafe.Pointer(&u32s[0]))
	return b
}

func bytesToU32Slice(b []byte) []uint32 {
	if len(b) == 0 {
		return nil
	}
	var u32s []uint32
	hdr := (*reflect.SliceHeader)(unsafe.Pointer(&u32s))
	hdr.Len = len(b) / 4
	hdr.Cap = hdr.Len
	hdr.Data = uintptr(unsafe.Pointer(&b[0]))
	return u32s
}

func bytesToU32(b []byte) uint32 {
	return binary.LittleEndian.Uint32(b)
}<|MERGE_RESOLUTION|>--- conflicted
+++ resolved
@@ -18,13 +18,7 @@
 
 import (
 	"bytes"
-<<<<<<< HEAD
-	"encoding/binary"
 	"math"
-	"reflect"
-=======
-	"math"
->>>>>>> 2722a7c9
 	"unsafe"
 
 	"github.com/dgryski/go-farm"
@@ -41,18 +35,8 @@
 }
 
 type header struct {
-<<<<<<< HEAD
 	overlapLength uint16 // Overlap with base key.
 	diffLength    uint16 // Length of the diff.
-}
-
-// Encode encodes the header.
-func (h header) Encode(b []byte) {
-	binary.BigEndian.PutUint16(b[0:2], h.overlapLength)
-	binary.BigEndian.PutUint16(b[2:4], h.diffLength)
-=======
-	plen uint16 // Overlap with base key.
-	klen uint16 // Length of the diff.
 }
 
 // Encode encodes the header.
@@ -60,17 +44,11 @@
 	var b [4]byte
 	*(*header)(unsafe.Pointer(&b[0])) = h
 	return b[:]
->>>>>>> 2722a7c9
 }
 
 // Decode decodes the header.
 func (h *header) Decode(buf []byte) int {
-<<<<<<< HEAD
-	h.overlapLength = binary.BigEndian.Uint16(buf[0:2])
-	h.diffLength = binary.BigEndian.Uint16(buf[2:4])
-=======
 	*h = *(*header)(unsafe.Pointer(&buf[0]))
->>>>>>> 2722a7c9
 	return h.Size()
 }
 
@@ -136,13 +114,8 @@
 	}
 
 	h := header{
-<<<<<<< HEAD
 		overlapLength: uint16(len(key) - len(diffKey)),
 		diffLength:    uint16(len(diffKey)),
-=======
-		plen: uint16(len(key) - len(diffKey)),
-		klen: uint16(len(diffKey)),
->>>>>>> 2722a7c9
 	}
 
 	// store current entry's offset
@@ -150,13 +123,7 @@
 	b.entryOffsets = append(b.entryOffsets, uint32(b.buf.Len())-b.baseOffset)
 
 	// Layout: header, diffKey, value.
-<<<<<<< HEAD
-	var hbuf [4]byte
-	h.Encode(hbuf[:])
-	b.buf.Write(hbuf[:])
-=======
 	b.buf.Write(h.Encode())
->>>>>>> 2722a7c9
 	b.buf.Write(diffKey) // We only need to store the key difference.
 
 	v.EncodeTo(b.buf)
@@ -305,38 +272,4 @@
 	// Write checksum size.
 	_, err = b.buf.Write(y.U32ToBytes(uint32(n)))
 	y.Check(err)
-}
-
-func u32ToBytes(v uint32) []byte {
-	var uBuf [4]byte
-	binary.LittleEndian.PutUint32(uBuf[:], v)
-	return uBuf[:]
-}
-
-func u32SliceToBytes(u32s []uint32) []byte {
-	if len(u32s) == 0 {
-		return nil
-	}
-	var b []byte
-	hdr := (*reflect.SliceHeader)(unsafe.Pointer(&b))
-	hdr.Len = len(u32s) * 4
-	hdr.Cap = hdr.Len
-	hdr.Data = uintptr(unsafe.Pointer(&u32s[0]))
-	return b
-}
-
-func bytesToU32Slice(b []byte) []uint32 {
-	if len(b) == 0 {
-		return nil
-	}
-	var u32s []uint32
-	hdr := (*reflect.SliceHeader)(unsafe.Pointer(&u32s))
-	hdr.Len = len(b) / 4
-	hdr.Cap = hdr.Len
-	hdr.Data = uintptr(unsafe.Pointer(&b[0]))
-	return u32s
-}
-
-func bytesToU32(b []byte) uint32 {
-	return binary.LittleEndian.Uint32(b)
 }