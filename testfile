1 line
<<<<<<< HEAD
3 line
=======
>>>>>>> 7e125ed7
2 line<|MERGE_RESOLUTION|>--- conflicted
+++ resolved
@@ -1,6 +1,2 @@
 1 line
-<<<<<<< HEAD
-3 line
-=======
->>>>>>> 7e125ed7
 2 line